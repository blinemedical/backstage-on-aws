--- conflicted
+++ resolved
@@ -115,12 +115,6 @@
 - GITHUB_ORG --> (Required) the user or org where the backstage app repo lives
 
 
-
-<<<<<<< HEAD
-=======
-You can change the cdk stack to generate one on the fly if the domain is registered with AWS already, however its just as easy to setup a new hosted zone via the console. see: [Route53 docs](https://docs.aws.amazon.com/Route53/latest/DeveloperGuide/Welcome.html)
->>>>>>> b8f273a5
-
 ## Initialize and Deploy CDK project
 This project is set up like a standard Python CDK project.  The initialization
 process also creates a virtualenv within this project, stored under the `.venv`
