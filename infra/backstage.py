<<<<<<< HEAD

from dotenv import dotenv_values
from aws_cdk import (
    core, 
=======
import json
import yaml
from aws_cdk import (
    core, 
    aws_ec2 as ec2,
    aws_ecs as ecs,
    aws_ecr_assets as assets,
    aws_ecs_patterns as ecs_patterns,
    aws_iam as iam,
    aws_rds as rds,
    aws_ssm as ssm,
    aws_secretsmanager as secrets,
    aws_certificatemanager as acm,
    aws_route53 as route53,
    aws_codebuild as codebuild,
    aws_codepipeline as codepipeline,
    aws_codepipeline_actions as actions,
>>>>>>> 6db153e6
)
from collections import OrderedDict
from .common_resources import CommonResourceStack
from .stage_resources import StageResourceStack
from .app_pipeline import AppPipelineStack

class BackstageStack(core.Stack):

    def __init__(self, scope: core.Construct, construct_id: str, props: dict, stages: dict, **kwargs) -> None:
        super().__init__(scope, construct_id, **kwargs)

<<<<<<< HEAD
        crs = CommonResourceStack( self, "infra-common-resources", props)
        pipeline = AppPipelineStack(self, 'backstage-app-pipeline', props, crs)

        # we add deploy stages to the pipeline based on stages dict.
        for name,stage in stages.items():

            # dont pass these into the ECS container env.
            approval = stage.pop('STAGE_APPROVAL', False)
            emails = stage.pop('APPROVAL_EMAILS', None)
            # overload the shared env vars with those for the stage specifics if required. 
            props = {
                **props,
                **stage
            }
            srs = StageResourceStack(self, name, props, crs)

            # add a ECS deploy stage with the stage specific service, and an approval stage if requested.
            pipeline.add_deploy_stage(name, srs.ecs_stack.service, approval, emails)
=======
        # properties
        host_name = props.get("HOST_NAME", 'backstage')
        domain_name = props.get("DOMAIN_NAME", 'example.com')
        fqdn = f"{host_name}.{domain_name}"
        db_username = props.get("POSTGRES_USER", 'postgres')
        db_port = int(props.get("POSTGRES_PORT", 5432))
        container_port = props.get("CONTAINER_PORT", '7000')
        container_name = props.get("CONTAINER_NAME", 'backstage')
        backstage_dir = props.get("BACKSTAGE_DIR", './backstage')
        acm_arn = props.get("ACM_ARN", None)
        # github info for codepipeline
        github_repo = props.get("GITHUB_REPO")
        github_org = props.get("GITHUB_ORG")
        
        secret_mapping = dict()
        # secretmgr info for github token
        github_token_secret_name = props.get("GITHUB_TOKEN_SECRET_NAME")
        # secretmgr info for auth to github users
        github_auth_secret_name = props.get("GITHUB_AUTH_SECRET_NAME", None)
        # secretmgr info for auth to AWS for plugins
        aws_auth_secret_name = props.get("AWS_AUTH_SECRET_NAME", None)

        github_token_secret = secrets.Secret.from_secret_name_v2(self, "github-token-secret", github_token_secret_name)
        # There is some weirdness here on synth with jsii when casting happens 
        # using secret_mapping['VAR']=object assignment throws a casting error on synth
        # so we make this a direct mapping of str,obj with the update() method and the mapping works
        secret_mapping.update({'GITHUB_TOKEN': ecs.Secret.from_secrets_manager(github_token_secret, field='secret')})

        # retrieve secrets and add to mapping if the right ENV VARS exists
        if github_auth_secret_name is not None:
            github_auth_secret = secrets.Secret.from_secret_name_v2(
                self, "github-auth-secret", github_auth_secret_name)
            secret_mapping.update({'AUTH_GITHUB_CLIENT_ID': ecs.Secret.from_secrets_manager(github_auth_secret, field='id')})
            secret_mapping.update({"AUTH_GITHUB_CLIENT_SECRET": ecs.Secret.from_secrets_manager(github_auth_secret, field='secret')})
        if aws_auth_secret_name is not None:
            aws_auth_secret = secrets.Secret.from_secret_name_v2(self, "aws-auth-secret", aws_auth_secret_name)
            secret_mapping.update({"AWS_ACCESS_KEY_ID": ecs.Secret.from_secrets_manager(aws_auth_secret, field='id')})
            secret_mapping.update({"AWS_ACCESS_KEY_SECRET": ecs.Secret.from_secrets_manager(aws_auth_secret, field='secret')})
        

        # load in our buildspec file and convert to dict
        # this way we maintain build file as separate from app code. 
        with open(r'./buildspec.yml') as file:
            build_spec = yaml.full_load(file)

        # hosted zone for ALB and Cert
        # hosted_zone = route53.PublicHostedZone(
        #     self, "HostedZone",
        #     zone_name=domain_name
        # )
        # we already have a domain registered and zone hosted in Route53
        # so we do a lookup
        hosted_zone = route53.HostedZone.from_lookup(
            self, "hostedzone",
            domain_name=domain_name
        )

        # Cert for HTTPS if you specify ACM_ARN in your .env file 
        # we will use a pre-existing cert, else we generate on on-the-fly
        # this one is generated on the fly
        if acm_arn is None:
            cert = acm.Certificate(self, "Certificate",
                domain_name=fqdn,
                validation=acm.CertificateValidation.from_dns(hosted_zone)
            )
        # this one pulls in a prexisiting
        else:
            cert = acm.Certificate.from_certificate_arn(self, 'Certificate', acm_arn)

        # generate the json string for the secret with the .env username set
        secret_string = secrets.SecretStringGenerator(
                secret_string_template=json.dumps({"username": db_username}),
                generate_string_key="password",
                exclude_punctuation=True,
                include_space=False,
            )

        # generate and store password and username
        aurora_creds = secrets.Secret(
            self, 'AuroraCredentialsSecret', 
            secret_name= "backstage-db-auth",
            generate_secret_string=secret_string
        )

        # replace the .env pg passwd generated one to share between ECS and Aurora
        # props['POSTGRES_PASSWORD'] = aurora_creds.secret_value_from_json('password').to_string()
        secret_mapping.update({'POSTGRES_PASSWORD': ecs.Secret.from_secrets_manager(aurora_creds, field='password')})
        
        # by default the ecs_pattern used below will setup a public and private set of subnets. 
        vpc = ec2.Vpc(
            self, 
            "ECS-VPC",
            max_azs=2,
        )

        # SubnetGroup uses the private subnets by default this is passed to the aurora cluster
        # we could set this to an Isolated group if we created those subnets and have aurora isolated
        db_subnet_group = rds.SubnetGroup(
            self, "rds-subnet-group",
            description="Private Subnets for ECS & Aurora",
            vpc=vpc
        )

        # Define SGs so Fargate and no-one else can talk to aurora securly
        fargate_sg = ec2.SecurityGroup(
            self, "fargate-sec-group", 
            security_group_name="FargateSecGroup",
            description="Security group for Fargate Task",
            vpc=vpc
        )

        aurora_sg = ec2.SecurityGroup(
            self, "aurora-sec-group",
            security_group_name="AuroraSecGroup",
            description='Security group for Aurora Db',
            vpc=vpc
        )

        # default egress rules are for any, so we just need an ingress rule
        # to allow fargate to reach the aurora cluster and protect its access from elsewhere
        aurora_sg.add_ingress_rule(peer=fargate_sg, connection=ec2.Port.tcp(db_port))

        aurora_instance = rds.InstanceProps(
            vpc=vpc,
            instance_type= ec2.InstanceType.of(ec2.InstanceClass.BURSTABLE3, ec2.InstanceSize.MEDIUM),
            vpc_subnets= ec2.SubnetSelection(subnet_type=ec2.SubnetType.PRIVATE),
            security_groups=[aurora_sg],   
        )

        aurora_pg = rds.DatabaseCluster(
            self, "Aurora-PG-Database",
            engine=rds.DatabaseClusterEngine.aurora_postgres(version=rds.AuroraPostgresEngineVersion.VER_10_14),
            credentials=rds.Credentials.from_secret(aurora_creds), 
            instance_props= aurora_instance,
            #subnet_group=db_subnet_group,
        )

        # set envar for DB hostname as generated by CFN
        props['POSTGRES_HOST'] = aurora_pg.cluster_endpoint.hostname

        # Lets make ECR repository for docker images and push a build there:
        # by specifying a dockerimage asset
        docker_asset = assets.DockerImageAsset(
            self,
            "BackstageImage",
            directory=backstage_dir,
            repository_name=container_name
        )

        # Now make the ECS cluster, Task def, and Service
        ecs_cluster = ecs.Cluster(self, "MyCluster", vpc=vpc)

        # lets create a named role so its easy to find and modify policies for
        # This is the role which enables the container access to AWS services.
        task_role = iam.Role(
            self,
            "fargate-task-role",
            role_name='Backstage-Fargate-Task-Role',
            assumed_by= iam.ServicePrincipal("ecs-tasks.amazonaws.com")
        )

        # this builds the backstage container on deploy and pushes to ECR
        ecs_task_options = ecs_patterns.ApplicationLoadBalancedTaskImageOptions(
            image=ecs.ContainerImage.from_docker_image_asset(docker_asset), #.from_asset(directory=backstage_dir),
            container_port=int(container_port),
            environment = props, # pass in the env vars
            container_name=container_name,
            secrets = secret_mapping,
            task_role=task_role
        )

        # Easiest way to stand up mult-tier ECS app is with an ecs_pattern,  we are making it HTTPS
        # and accessible on a DNS name. We give ECS the Security Group for fargate
        ecs_stack = ecs_patterns.ApplicationLoadBalancedFargateService(self, "MyFargateService",
            cluster=ecs_cluster,        # Required
            cpu=512,                    # Default is 256
            desired_count=1,            # Default is 1
            memory_limit_mib=2048,      # Default is 512
            public_load_balancer=True, # Default is False
            security_groups=[fargate_sg], # put the task/cluster in the group we created
            task_image_options= ecs_task_options,
            certificate=cert, #specifiying the cert enables https
            redirect_http=True,
            domain_name = fqdn,
            domain_zone = hosted_zone,
            enable_ecs_managed_tags = True,
        )  

        ### build a codepipeline for building new images and re-deploying to ecs
        ### this will use the backstage app repo as source to catch canges there
        ### execute a docker build and push image to ECR
        ### then execute ECS deployment
        ### once this pipeline is built we should only need to commit changes 
        ### to the backstage app repo to deploy and update

        # create the output artifact space for the pipeline
        source_output = codepipeline.Artifact()
        build_output = codepipeline.Artifact()

        # setup source to be the backstage app source
        source_action = actions.GitHubSourceAction(
            oauth_token=github_token_secret.secret_value_from_json("secret"),
            owner=github_org,
            repo=github_repo,
            branch='main',
            action_name="Github-Source",
            output=source_output
        )
        # make codebuild action to use buildspec.yml and feed in env vars from .env
        # this will build and push new image to ECR repo

        build_project = codebuild.PipelineProject(
            self, 
            "CodebuildProject", 
            build_spec=codebuild.BuildSpec.from_object(build_spec),
            #build_spec=codebuild.BuildSpec.from_source_filename('buildspec.yml'),
            environment=codebuild.BuildEnvironment(build_image=codebuild.LinuxBuildImage.STANDARD_4_0, privileged=True),
        )
        policy =  iam.ManagedPolicy.from_aws_managed_policy_name("AmazonEC2ContainerRegistryPowerUser")
        build_project.role.add_managed_policy(policy)

        # code build action will use docker to build new image and push to ECR
        # the buildspec.yaml is in the backstage app repo
        repo_uri = docker_asset.repository.repository_uri

        build_action = actions.CodeBuildAction(
            action_name="Docker-Build",
            project=build_project,
            input=source_output,
            outputs=[build_output],
            environment_variables={
                "REPOSITORY_URI": codebuild.BuildEnvironmentVariable(value=repo_uri),
                "AWS_REGION": codebuild.BuildEnvironmentVariable(value=props.get("AWS_REGION")),
                "CONTAINER_NAME": codebuild.BuildEnvironmentVariable(value=props.get("CONTAINER_NAME"))
            },

        )
        # ECS deploy action will take file made in build stage and update the service with new image
        deploy_action = actions.EcsDeployAction(
            service=ecs_stack.service,
            action_name="ECS-Deploy",
            input=build_output,
        )

        pipeline = codepipeline.Pipeline(self, "fccbackstagepipeline", cross_account_keys=False)

        pipeline.add_stage(
            stage_name="Source",
            actions=[source_action]
        )

        pipeline.add_stage(
            stage_name="Build",
            actions=[build_action]
        )

        pipeline.add_stage(
            stage_name="Deploy",
            actions=[deploy_action]
        )
>>>>>>> 6db153e6
<|MERGE_RESOLUTION|>--- conflicted
+++ resolved
@@ -1,27 +1,7 @@
-<<<<<<< HEAD
 
 from dotenv import dotenv_values
 from aws_cdk import (
     core, 
-=======
-import json
-import yaml
-from aws_cdk import (
-    core, 
-    aws_ec2 as ec2,
-    aws_ecs as ecs,
-    aws_ecr_assets as assets,
-    aws_ecs_patterns as ecs_patterns,
-    aws_iam as iam,
-    aws_rds as rds,
-    aws_ssm as ssm,
-    aws_secretsmanager as secrets,
-    aws_certificatemanager as acm,
-    aws_route53 as route53,
-    aws_codebuild as codebuild,
-    aws_codepipeline as codepipeline,
-    aws_codepipeline_actions as actions,
->>>>>>> 6db153e6
 )
 from collections import OrderedDict
 from .common_resources import CommonResourceStack
@@ -33,7 +13,6 @@
     def __init__(self, scope: core.Construct, construct_id: str, props: dict, stages: dict, **kwargs) -> None:
         super().__init__(scope, construct_id, **kwargs)
 
-<<<<<<< HEAD
         crs = CommonResourceStack( self, "infra-common-resources", props)
         pipeline = AppPipelineStack(self, 'backstage-app-pipeline', props, crs)
 
@@ -52,194 +31,6 @@
 
             # add a ECS deploy stage with the stage specific service, and an approval stage if requested.
             pipeline.add_deploy_stage(name, srs.ecs_stack.service, approval, emails)
-=======
-        # properties
-        host_name = props.get("HOST_NAME", 'backstage')
-        domain_name = props.get("DOMAIN_NAME", 'example.com')
-        fqdn = f"{host_name}.{domain_name}"
-        db_username = props.get("POSTGRES_USER", 'postgres')
-        db_port = int(props.get("POSTGRES_PORT", 5432))
-        container_port = props.get("CONTAINER_PORT", '7000')
-        container_name = props.get("CONTAINER_NAME", 'backstage')
-        backstage_dir = props.get("BACKSTAGE_DIR", './backstage')
-        acm_arn = props.get("ACM_ARN", None)
-        # github info for codepipeline
-        github_repo = props.get("GITHUB_REPO")
-        github_org = props.get("GITHUB_ORG")
-        
-        secret_mapping = dict()
-        # secretmgr info for github token
-        github_token_secret_name = props.get("GITHUB_TOKEN_SECRET_NAME")
-        # secretmgr info for auth to github users
-        github_auth_secret_name = props.get("GITHUB_AUTH_SECRET_NAME", None)
-        # secretmgr info for auth to AWS for plugins
-        aws_auth_secret_name = props.get("AWS_AUTH_SECRET_NAME", None)
-
-        github_token_secret = secrets.Secret.from_secret_name_v2(self, "github-token-secret", github_token_secret_name)
-        # There is some weirdness here on synth with jsii when casting happens 
-        # using secret_mapping['VAR']=object assignment throws a casting error on synth
-        # so we make this a direct mapping of str,obj with the update() method and the mapping works
-        secret_mapping.update({'GITHUB_TOKEN': ecs.Secret.from_secrets_manager(github_token_secret, field='secret')})
-
-        # retrieve secrets and add to mapping if the right ENV VARS exists
-        if github_auth_secret_name is not None:
-            github_auth_secret = secrets.Secret.from_secret_name_v2(
-                self, "github-auth-secret", github_auth_secret_name)
-            secret_mapping.update({'AUTH_GITHUB_CLIENT_ID': ecs.Secret.from_secrets_manager(github_auth_secret, field='id')})
-            secret_mapping.update({"AUTH_GITHUB_CLIENT_SECRET": ecs.Secret.from_secrets_manager(github_auth_secret, field='secret')})
-        if aws_auth_secret_name is not None:
-            aws_auth_secret = secrets.Secret.from_secret_name_v2(self, "aws-auth-secret", aws_auth_secret_name)
-            secret_mapping.update({"AWS_ACCESS_KEY_ID": ecs.Secret.from_secrets_manager(aws_auth_secret, field='id')})
-            secret_mapping.update({"AWS_ACCESS_KEY_SECRET": ecs.Secret.from_secrets_manager(aws_auth_secret, field='secret')})
-        
-
-        # load in our buildspec file and convert to dict
-        # this way we maintain build file as separate from app code. 
-        with open(r'./buildspec.yml') as file:
-            build_spec = yaml.full_load(file)
-
-        # hosted zone for ALB and Cert
-        # hosted_zone = route53.PublicHostedZone(
-        #     self, "HostedZone",
-        #     zone_name=domain_name
-        # )
-        # we already have a domain registered and zone hosted in Route53
-        # so we do a lookup
-        hosted_zone = route53.HostedZone.from_lookup(
-            self, "hostedzone",
-            domain_name=domain_name
-        )
-
-        # Cert for HTTPS if you specify ACM_ARN in your .env file 
-        # we will use a pre-existing cert, else we generate on on-the-fly
-        # this one is generated on the fly
-        if acm_arn is None:
-            cert = acm.Certificate(self, "Certificate",
-                domain_name=fqdn,
-                validation=acm.CertificateValidation.from_dns(hosted_zone)
-            )
-        # this one pulls in a prexisiting
-        else:
-            cert = acm.Certificate.from_certificate_arn(self, 'Certificate', acm_arn)
-
-        # generate the json string for the secret with the .env username set
-        secret_string = secrets.SecretStringGenerator(
-                secret_string_template=json.dumps({"username": db_username}),
-                generate_string_key="password",
-                exclude_punctuation=True,
-                include_space=False,
-            )
-
-        # generate and store password and username
-        aurora_creds = secrets.Secret(
-            self, 'AuroraCredentialsSecret', 
-            secret_name= "backstage-db-auth",
-            generate_secret_string=secret_string
-        )
-
-        # replace the .env pg passwd generated one to share between ECS and Aurora
-        # props['POSTGRES_PASSWORD'] = aurora_creds.secret_value_from_json('password').to_string()
-        secret_mapping.update({'POSTGRES_PASSWORD': ecs.Secret.from_secrets_manager(aurora_creds, field='password')})
-        
-        # by default the ecs_pattern used below will setup a public and private set of subnets. 
-        vpc = ec2.Vpc(
-            self, 
-            "ECS-VPC",
-            max_azs=2,
-        )
-
-        # SubnetGroup uses the private subnets by default this is passed to the aurora cluster
-        # we could set this to an Isolated group if we created those subnets and have aurora isolated
-        db_subnet_group = rds.SubnetGroup(
-            self, "rds-subnet-group",
-            description="Private Subnets for ECS & Aurora",
-            vpc=vpc
-        )
-
-        # Define SGs so Fargate and no-one else can talk to aurora securly
-        fargate_sg = ec2.SecurityGroup(
-            self, "fargate-sec-group", 
-            security_group_name="FargateSecGroup",
-            description="Security group for Fargate Task",
-            vpc=vpc
-        )
-
-        aurora_sg = ec2.SecurityGroup(
-            self, "aurora-sec-group",
-            security_group_name="AuroraSecGroup",
-            description='Security group for Aurora Db',
-            vpc=vpc
-        )
-
-        # default egress rules are for any, so we just need an ingress rule
-        # to allow fargate to reach the aurora cluster and protect its access from elsewhere
-        aurora_sg.add_ingress_rule(peer=fargate_sg, connection=ec2.Port.tcp(db_port))
-
-        aurora_instance = rds.InstanceProps(
-            vpc=vpc,
-            instance_type= ec2.InstanceType.of(ec2.InstanceClass.BURSTABLE3, ec2.InstanceSize.MEDIUM),
-            vpc_subnets= ec2.SubnetSelection(subnet_type=ec2.SubnetType.PRIVATE),
-            security_groups=[aurora_sg],   
-        )
-
-        aurora_pg = rds.DatabaseCluster(
-            self, "Aurora-PG-Database",
-            engine=rds.DatabaseClusterEngine.aurora_postgres(version=rds.AuroraPostgresEngineVersion.VER_10_14),
-            credentials=rds.Credentials.from_secret(aurora_creds), 
-            instance_props= aurora_instance,
-            #subnet_group=db_subnet_group,
-        )
-
-        # set envar for DB hostname as generated by CFN
-        props['POSTGRES_HOST'] = aurora_pg.cluster_endpoint.hostname
-
-        # Lets make ECR repository for docker images and push a build there:
-        # by specifying a dockerimage asset
-        docker_asset = assets.DockerImageAsset(
-            self,
-            "BackstageImage",
-            directory=backstage_dir,
-            repository_name=container_name
-        )
-
-        # Now make the ECS cluster, Task def, and Service
-        ecs_cluster = ecs.Cluster(self, "MyCluster", vpc=vpc)
-
-        # lets create a named role so its easy to find and modify policies for
-        # This is the role which enables the container access to AWS services.
-        task_role = iam.Role(
-            self,
-            "fargate-task-role",
-            role_name='Backstage-Fargate-Task-Role',
-            assumed_by= iam.ServicePrincipal("ecs-tasks.amazonaws.com")
-        )
-
-        # this builds the backstage container on deploy and pushes to ECR
-        ecs_task_options = ecs_patterns.ApplicationLoadBalancedTaskImageOptions(
-            image=ecs.ContainerImage.from_docker_image_asset(docker_asset), #.from_asset(directory=backstage_dir),
-            container_port=int(container_port),
-            environment = props, # pass in the env vars
-            container_name=container_name,
-            secrets = secret_mapping,
-            task_role=task_role
-        )
-
-        # Easiest way to stand up mult-tier ECS app is with an ecs_pattern,  we are making it HTTPS
-        # and accessible on a DNS name. We give ECS the Security Group for fargate
-        ecs_stack = ecs_patterns.ApplicationLoadBalancedFargateService(self, "MyFargateService",
-            cluster=ecs_cluster,        # Required
-            cpu=512,                    # Default is 256
-            desired_count=1,            # Default is 1
-            memory_limit_mib=2048,      # Default is 512
-            public_load_balancer=True, # Default is False
-            security_groups=[fargate_sg], # put the task/cluster in the group we created
-            task_image_options= ecs_task_options,
-            certificate=cert, #specifiying the cert enables https
-            redirect_http=True,
-            domain_name = fqdn,
-            domain_zone = hosted_zone,
-            enable_ecs_managed_tags = True,
-        )  
 
         ### build a codepipeline for building new images and re-deploying to ecs
         ### this will use the backstage app repo as source to catch canges there
@@ -312,5 +103,4 @@
         pipeline.add_stage(
             stage_name="Deploy",
             actions=[deploy_action]
-        )
->>>>>>> 6db153e6
+        )